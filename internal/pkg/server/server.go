--- conflicted
+++ resolved
@@ -19,11 +19,8 @@
 import (
 	"bytes"
 	"context"
-<<<<<<< HEAD
 	"encoding/json"
-=======
 	"fmt"
->>>>>>> 1e4b7462
 	"io"
 	"log/slog"
 	"net/http"
@@ -195,18 +192,12 @@
 	for group, metrics := range metricGroups {
 		deviceWatchList, exists := s.deviceWatchListManager.EntityWatchList(group)
 		if exists {
-<<<<<<< HEAD
-
 			// Write debug files and log references
 			var metricsFile, deviceInfoFile string
 			var err error
 
 			if s.fileDumper != nil {
 				metricsFile, err = s.fileDumper.DumpToFile(metrics, "metrics", group.String())
-=======
-			for _, transform := range s.transformations {
-				err := transform.Process(metrics, deviceWatchList.DeviceInfo())
->>>>>>> 1e4b7462
 				if err != nil {
 					slog.Warn("Failed to write metrics debug file",
 						slog.String(logging.ErrorKey, err.Error()),
