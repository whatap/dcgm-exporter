/*
 * Copyright (c) 2024, NVIDIA CORPORATION.  All rights reserved.
 *
 * Licensed under the Apache License, Version 2.0 (the "License");
 * you may not use this file except in compliance with the License.
 * You may obtain a copy of the License at
 *
 *     http://www.apache.org/licenses/LICENSE-2.0
 *
 * Unless required by applicable law or agreed to in writing, software
 * distributed under the License is distributed on an "AS IS" BASIS,
 * WITHOUT WARRANTIES OR CONDITIONS OF ANY KIND, either express or implied.
 * See the License for the specific language governing permissions and
 * limitations under the License.
 */

package transformation

import (
	"context"
	"fmt"
	"log/slog"
	"maps"
	"net"
	"regexp"
	"slices"
	"strings"
	"time"

	"google.golang.org/grpc/resolver"

	"google.golang.org/grpc"
	"google.golang.org/grpc/credentials/insecure"

	metav1 "k8s.io/apimachinery/pkg/apis/meta/v1"
	"k8s.io/client-go/kubernetes"
	"k8s.io/client-go/rest"

	podresourcesapi "k8s.io/kubelet/pkg/apis/podresources/v1"

	"github.com/NVIDIA/dcgm-exporter/internal/pkg/appconfig"
	"github.com/NVIDIA/dcgm-exporter/internal/pkg/collector"
	"github.com/NVIDIA/dcgm-exporter/internal/pkg/deviceinfo"
	"github.com/NVIDIA/dcgm-exporter/internal/pkg/nvmlprovider"
	"github.com/NVIDIA/dcgm-exporter/internal/pkg/utils"
)

var (
	connectionTimeout = 10 * time.Second

	// Allow for MIG devices with or without GPU sharing to match in GKE.
	gkeMigDeviceIDRegex            = regexp.MustCompile(`^nvidia([0-9]+)/gi([0-9]+)(/vgpu[0-9]+)?$`)
	gkeVirtualGPUDeviceIDSeparator = "/vgpu"
)

// DeviceProcessingFunc is a callback function type for processing devices
type DeviceProcessingFunc func(pod *podresourcesapi.PodResources, container *podresourcesapi.ContainerResources, device *podresourcesapi.ContainerDevices)

// iterateGPUDevices encapsulates the common pattern of iterating through pods, containers, and devices
// while filtering for NVIDIA GPU resources. It calls the provided callback for each valid device.
func (p *PodMapper) iterateGPUDevices(devicePods *podresourcesapi.ListPodResourcesResponse, processDevice DeviceProcessingFunc) {
	for _, pod := range devicePods.GetPodResources() {
		for _, container := range pod.GetContainers() {
			for _, device := range container.GetDevices() {
				resourceName := device.GetResourceName()

				// Apply NVIDIA resource filtering
				if resourceName != appconfig.NvidiaResourceName && !slices.Contains(p.Config.NvidiaResourceNames, resourceName) {
					// MIG resources appear differently than GPU resources
					if !strings.HasPrefix(resourceName, appconfig.NvidiaMigResourcePrefix) {
						slog.Debug("Skipping non-NVIDIA resource",
							"resourceName", resourceName,
							"podName", pod.GetName(),
							"namespace", pod.GetNamespace(),
							"containerName", container.GetName(),
							"deviceIds", device.GetDeviceIds())
						continue
					}
				}

				// Call the processing function for valid devices
				processDevice(pod, container, device)
			}
		}
	}
}

func NewPodMapper(c *appconfig.Config) *PodMapper {
	slog.Info("Kubernetes metrics collection enabled!")

	podMapper := &PodMapper{
		Config: c,
	}

	if !c.KubernetesEnablePodLabels && !c.KubernetesEnablePodUID && !c.KubernetesEnableDRA {
		return podMapper
	}

	clusterConfig, err := rest.InClusterConfig()
	if err != nil {
		slog.Warn("Failed to get in-cluster config, pod labels will not be available", "error", err)
		return podMapper
	}

	clientset, err := kubernetes.NewForConfig(clusterConfig)
	if err != nil {
		slog.Warn("Failed to get clientset, pod labels will not be available", "error", err)
		return podMapper
	}

	podMapper.Client = clientset

	if c.KubernetesEnableDRA {
		resourceSliceManager, err := NewDRAResourceSliceManager()
		if err != nil {
			slog.Warn("Failed to get DRAResourceSliceManager, DRA pod labels will not be available", "error", err)
			return podMapper
		}
		podMapper.ResourceSliceManager = resourceSliceManager
		slog.Info("Started DRAResourceSliceManager")
	}
	return podMapper
}

func (p *PodMapper) Name() string {
	return "podMapper"
}

func (p *PodMapper) Process(metrics collector.MetricsByCounter, deviceInfo deviceinfo.Provider) error {
	socketPath := p.Config.PodResourcesKubeletSocket
	_, err := os.Stat(socketPath)
	if os.IsNotExist(err) {
		slog.Info("No Kubelet socket, ignoring")
		return nil
	}

	// TODO: This needs to be moved out of the critical path.
	c, cleanup, err := connectToServer(socketPath)
	if err != nil {
		return err
	}
	defer cleanup()

	pods, err := p.listPods(c)
	if err != nil {
		return err
	}

	// Log detailed GPU allocation information for debugging purposes
	slog.Debug("Pod resources API response details",
		"podsWithResources", len(pods.GetPodResources()),
		"fullResponse", fmt.Sprintf("%+v", pods))

	// Log device plugin status and GPU allocation details
	totalGPUsAllocated := 0
	totalContainersWithGPUs := 0
	podGPUCounts := make(map[string]int) // Track GPU count per pod

	p.iterateGPUDevices(pods, func(pod *podresourcesapi.PodResources, container *podresourcesapi.ContainerResources, device *podresourcesapi.ContainerDevices) {
		podKey := pod.GetNamespace() + "/" + pod.GetName()
		podGPUCounts[podKey] += len(device.GetDeviceIds())
		totalContainersWithGPUs++
		slog.Debug("Found GPU device allocation",
			"pod", pod.GetName(),
			"namespace", pod.GetNamespace(),
			"container", container.GetName(),
			"resourceName", device.GetResourceName(),
			"deviceIds", device.GetDeviceIds())
	})

	// Log per-pod GPU allocation status
	for _, pod := range pods.GetPodResources() {
		podKey := pod.GetNamespace() + "/" + pod.GetName()
		podGPUs := podGPUCounts[podKey]
		if podGPUs > 0 {
			totalGPUsAllocated += podGPUs
			slog.Debug("Pod has GPU allocations",
				"pod", pod.GetName(),
				"namespace", pod.GetNamespace(),
				"totalGPUs", podGPUs)
		} else {
			slog.Debug("Pod has NO GPU allocations",
				"pod", pod.GetName(),
				"namespace", pod.GetNamespace(),
				"totalContainers", len(pod.GetContainers()))
		}
	}

	slog.Debug("GPU allocation summary",
		"totalPods", len(pods.GetPodResources()),
		"totalGPUsAllocated", totalGPUsAllocated,
		"totalContainersWithGPUs", totalContainersWithGPUs,
		"devicePluginWorking", totalGPUsAllocated > 0)

	if p.Config.KubernetesVirtualGPUs {
		deviceToPods := p.toDeviceToSharingPods(pods, deviceInfo)

		slog.Debug(fmt.Sprintf("Device to sharing pods mapping: %+v", deviceToPods))

		// For each counter metric, init a slice to collect metrics to associate with shared virtual GPUs.
		for counter := range metrics {
			var newmetrics []collector.Metric
			// For each instrumented device, build list of metrics and create
			// new metrics for any shared GPUs.
			for j, val := range metrics[counter] {
				deviceID, err := val.GetIDOfType(p.Config.KubernetesGPUIdType)
				if err != nil {
					return err
				}

				podInfos := deviceToPods[deviceID]
				// For all containers using the GPU, extract and annotate a metric
				// with the container info and the shared GPU label, if it exists.
				// Notably, this will increase the number of unique metrics (i.e. labelsets)
				// to by the number of containers sharing the GPU.
				for _, pi := range podInfos {
					metric, err := utils.DeepCopy(metrics[counter][j])
					if err != nil {
						return err
					}
					if !p.Config.UseOldNamespace {
						metric.Attributes[podAttribute] = pi.Name
						metric.Attributes[namespaceAttribute] = pi.Namespace
						metric.Attributes[containerAttribute] = pi.Container
					} else {
						metric.Attributes[oldPodAttribute] = pi.Name
						metric.Attributes[oldNamespaceAttribute] = pi.Namespace
						metric.Attributes[oldContainerAttribute] = pi.Container
					}
					metric.Attributes[uidAttribute] = pi.UID
					if pi.VGPU != "" {
						metric.Attributes[vgpuAttribute] = pi.VGPU
					}
					newmetrics = append(newmetrics, metric)
				}
			}
			// Upsert the annotated series into the final map only if we found any
			// pods using the devices for the metric. Otherwise, leave the original
			// metric unmodified so we still have monitoring when pods aren't using
			// GPUs.
			if len(newmetrics) > 0 {
				metrics[counter] = newmetrics
			}
		}
		return nil
	}

	slog.Debug("KubernetesVirtualGPUs is disabled, using device to pod mapping")

	deviceToPod := p.toDeviceToPod(pods, deviceInfo)

	slog.Debug(fmt.Sprintf("Device to pod mapping: %+v", deviceToPod))

	// Note: for loop are copies the value, if we want to change the value
	// and not the copy, we need to use the indexes
	for counter := range metrics {
		for j, val := range metrics[counter] {
			deviceID, err := val.GetIDOfType(p.Config.KubernetesGPUIdType)
			if err != nil {
				return err
			}
			podInfo, exists := deviceToPod[deviceID]
			if exists {
				// Initialize Attributes map if it's nil to prevent panic
				if metrics[counter][j].Attributes == nil {
					metrics[counter][j].Attributes = make(map[string]string)
				}

				if !p.Config.UseOldNamespace {
					metrics[counter][j].Attributes[podAttribute] = podInfo.Name
					metrics[counter][j].Attributes[namespaceAttribute] = podInfo.Namespace
					metrics[counter][j].Attributes[containerAttribute] = podInfo.Container
				} else {
					metrics[counter][j].Attributes[oldPodAttribute] = podInfo.Name
					metrics[counter][j].Attributes[oldNamespaceAttribute] = podInfo.Namespace
					metrics[counter][j].Attributes[oldContainerAttribute] = podInfo.Container
				}

<<<<<<< HEAD
				// Initialize Labels map if it's nil to prevent panic
				if metrics[counter][j].Labels == nil {
					metrics[counter][j].Labels = make(map[string]string)
				}

=======
				metrics[counter][j].Attributes[uidAttribute] = podInfo.UID
>>>>>>> 69c555a3
				maps.Copy(metrics[counter][j].Labels, podInfo.Labels)
			}
		}
	}

	if p.Config.KubernetesEnableDRA {
		deviceToPodsDRA := p.toDeviceToPodsDRA(pods)
		slog.Debug(fmt.Sprintf("Device to pod mapping for DRA: %+v", deviceToPodsDRA))

		for counter := range metrics {
			var newmetrics []collector.Metric
			// For each instrumented device, build list of metrics and create
			// new metrics for any shared GPUs.
			for j, val := range metrics[counter] {
				deviceID, err := val.GetIDOfType(p.Config.KubernetesGPUIdType)
				if err != nil {
					return err
				}

				podInfos := deviceToPodsDRA[deviceID]
				// For all containers using the GPU, extract and annotate a metric
				// with the container info and the shared GPU label, if it exists.
				// Notably, this will increase the number of unique metrics (i.e. labelsets)
				// to by the number of containers sharing the GPU.
				for _, pi := range podInfos {
					metric, err := utils.DeepCopy(metrics[counter][j])
					if err != nil {
						return err
					}
					if !p.Config.UseOldNamespace {
						metric.Attributes[podAttribute] = pi.Name
						metric.Attributes[namespaceAttribute] = pi.Namespace
						metric.Attributes[containerAttribute] = pi.Container
					} else {
						metric.Attributes[oldPodAttribute] = pi.Name
						metric.Attributes[oldNamespaceAttribute] = pi.Namespace
						metric.Attributes[oldContainerAttribute] = pi.Container
					}
					if dr := pi.DynamicResources; dr != nil {
						metric.Attributes[draClaimName] = dr.ClaimName
						metric.Attributes[draClaimNamespace] = dr.ClaimNamespace
						metric.Attributes[draDriverName] = dr.DriverName
						metric.Attributes[draPoolName] = dr.PoolName
						metric.Attributes[draDeviceName] = dr.DeviceName

						// Add MIG-specific labels if this is a MIG device
						if migInfo := dr.MIGInfo; migInfo != nil {
							metric.Attributes[draMigProfile] = migInfo.Profile
							metric.Attributes[draMigDeviceUUID] = migInfo.MIGDeviceUUID
						}
						newmetrics = append(newmetrics, metric)
					}
				}
			}
			// Upsert the annotated series into the final map only if we found any
			// pods using the devices for the metric. Otherwise, leave the original
			// metric unmodified so we still have monitoring when pods aren't using
			// GPUs.
			if len(newmetrics) > 0 {
				metrics[counter] = newmetrics
			}
		}
		return nil
	}

	return nil
}

func connectToServer(socket string) (*grpc.ClientConn, func(), error) {
	resolver.SetDefaultScheme("passthrough")
	conn, err := grpc.NewClient(
		socket,
		grpc.WithTransportCredentials(insecure.NewCredentials()),
		grpc.WithContextDialer(func(ctx context.Context, addr string) (net.Conn, error) {
			d := net.Dialer{}
			return d.DialContext(ctx, "unix", addr)
		}),
	)
	if err != nil {
		return nil, doNothing, fmt.Errorf("failure connecting to '%s'; err: %w", socket, err)
	}

	return conn, func() { conn.Close() }, nil
}

func (p *PodMapper) listPods(conn *grpc.ClientConn) (*podresourcesapi.ListPodResourcesResponse, error) {
	client := podresourcesapi.NewPodResourcesListerClient(conn)

	ctx, cancel := context.WithTimeout(context.Background(), connectionTimeout)
	defer cancel()

	resp, err := client.List(ctx, &podresourcesapi.ListPodResourcesRequest{})
	if err != nil {
		return nil, fmt.Errorf("failure getting pod resources; err: %w", err)
	}

	return resp, nil
}

// getSharedGPU parses the provided device ID and extracts the shared
// GPU identifier along with a boolean indicating if an identifier was
// found.
func getSharedGPU(deviceID string) (string, bool) {
	// Check if we're using the GKE device plugin or NVIDIA device plugin.
	if strings.Contains(deviceID, gkeVirtualGPUDeviceIDSeparator) {
		return strings.Split(deviceID, gkeVirtualGPUDeviceIDSeparator)[1], true
	} else if strings.Contains(deviceID, "::") {
		return strings.Split(deviceID, "::")[1], true
	}
	return "", false
}

func (p *PodMapper) toDeviceToPodsDRA(devicePods *podresourcesapi.ListPodResourcesResponse) map[string][]PodInfo {
	deviceToPodsMap := make(map[string][]PodInfo)
	labelCache := make(map[string]PodMetadata) // Cache to avoid duplicate API calls

	slog.Debug("Processing pod dynamic resources", "totalPods", len(devicePods.GetPodResources()))
	// Track pod+namespace+container combinations per device
	// UUID -> "podName/namespace/containerName" -> bool
	processedPods := make(map[string]map[string]bool)

	for _, pod := range devicePods.GetPodResources() {
		podName := pod.GetName()
		podNamespace := pod.GetNamespace()
		for _, container := range pod.GetContainers() {
			cntName := container.GetName()
			slog.Debug("Processing container",
				"podName", podName,
				"namespace", podNamespace,
				"containerName", cntName)
			if dynamicResources := container.GetDynamicResources(); len(dynamicResources) > 0 && p.ResourceSliceManager != nil {
				for _, dr := range dynamicResources {
					for _, claimResource := range dr.GetClaimResources() {
						draDriverName := claimResource.GetDriverName()
						if draDriverName != DRAGPUDriverName {
							continue
						}
						draPoolName := claimResource.GetPoolName()
						draDeviceName := claimResource.GetDeviceName()

						mappingKey, migInfo := p.ResourceSliceManager.GetDeviceInfo(draPoolName, draDeviceName)
						if mappingKey == "" {
							slog.Debug(fmt.Sprintf("No UUID for %s/%s", draPoolName, draDeviceName))
							continue
						}

						// Create unique key for pod+namespace+container combination
						podContainerKey := podName + "/" + podNamespace + "/" + cntName

						// Initialize tracker for this device if needed
						if processedPods[mappingKey] == nil {
							processedPods[mappingKey] = make(map[string]bool)
						}

						// Skip if we already processed this pod+container for this device
						if processedPods[mappingKey][podContainerKey] {
							continue
						}

						podInfo := p.createPodInfo(pod, container, labelCache)
						drInfo := DynamicResourceInfo{
							ClaimName:      dr.GetClaimName(),
							ClaimNamespace: dr.GetClaimNamespace(),
							DriverName:     draDriverName,
							PoolName:       draPoolName,
							DeviceName:     draDeviceName,
						}
						if migInfo != nil {
							drInfo.MIGInfo = migInfo
							slog.Debug("Added MIG pod mapping",
								"parentUUID", mappingKey,
								"migDevice", migInfo.MIGDeviceUUID,
								"migProfile", migInfo.Profile,
								"pod", podContainerKey)
						} else {
							slog.Debug("Added GPU pod mapping",
								"deviceUUID", mappingKey,
								"pod", podContainerKey)
						}

						podInfo.DynamicResources = &drInfo
						deviceToPodsMap[mappingKey] = append(deviceToPodsMap[mappingKey], podInfo)
						processedPods[mappingKey][podContainerKey] = true
					}
				}
			}

		}
	}
	slog.Debug("Completed toDeviceToPodsDRA transformation",
		"totalMappings", len(deviceToPodsMap),
		"deviceToPodsMap", fmt.Sprintf("%+v", deviceToPodsMap))
	return deviceToPodsMap
}

// toDeviceToSharingPods uses the same general logic as toDeviceToPod but
// allows for multiple containers to be associated with a metric when sharing
// strategies are used in Kubernetes.
// TODO(pintohuch): the logic is manually duplicated from toDeviceToPod for
// better isolation and easier review. Ultimately, this logic should be
// merged into a single function that can handle both shared and non-shared
// GPU states.
func (p *PodMapper) toDeviceToSharingPods(devicePods *podresourcesapi.ListPodResourcesResponse, deviceInfo deviceinfo.Provider) map[string][]PodInfo {
	deviceToPodsMap := make(map[string][]PodInfo)
	metadataCache := make(map[string]PodMetadata) // Cache to avoid duplicate API calls

	p.iterateGPUDevices(devicePods, func(pod *podresourcesapi.PodResources, container *podresourcesapi.ContainerResources, device *podresourcesapi.ContainerDevices) {
		podInfo := p.createPodInfo(pod, container, metadataCache)

		for _, deviceID := range device.GetDeviceIds() {
			if vgpu, ok := getSharedGPU(deviceID); ok {
				podInfo.VGPU = vgpu
			}
			if strings.HasPrefix(deviceID, appconfig.MIG_UUID_PREFIX) {
				migDevice, err := nvmlprovider.Client().GetMIGDeviceInfoByID(deviceID)
				if err == nil {
					// Check for potential integer overflow before conversion
					if migDevice.GPUInstanceID >= 0 {
						giIdentifier := deviceinfo.GetGPUInstanceIdentifier(deviceInfo, migDevice.ParentUUID,
							uint(migDevice.GPUInstanceID))
						deviceToPodsMap[giIdentifier] = append(deviceToPodsMap[giIdentifier], podInfo)
					}
				}
				gpuUUID := deviceID[len(appconfig.MIG_UUID_PREFIX):]
				deviceToPodsMap[gpuUUID] = append(deviceToPodsMap[gpuUUID], podInfo)
			} else if gkeMigDeviceIDMatches := gkeMigDeviceIDRegex.FindStringSubmatch(deviceID); gkeMigDeviceIDMatches != nil {
				var gpuIndex string
				var gpuInstanceID string
				for groupIdx, group := range gkeMigDeviceIDMatches {
					switch groupIdx {
					case 1:
						gpuIndex = group
					case 2:
						gpuInstanceID = group
					}
				}
				giIdentifier := fmt.Sprintf("%s-%s", gpuIndex, gpuInstanceID)
				deviceToPodsMap[giIdentifier] = append(deviceToPodsMap[giIdentifier], podInfo)
			} else if strings.Contains(deviceID, gkeVirtualGPUDeviceIDSeparator) {
				deviceToPodsMap[strings.Split(deviceID, gkeVirtualGPUDeviceIDSeparator)[0]] = append(deviceToPodsMap[strings.Split(deviceID, gkeVirtualGPUDeviceIDSeparator)[0]], podInfo)
			} else if strings.Contains(deviceID, "::") {
				gpuInstanceID := strings.Split(deviceID, "::")[0]
				deviceToPodsMap[gpuInstanceID] = append(deviceToPodsMap[gpuInstanceID], podInfo)
			}
			// Default mapping between deviceID and pod information
			deviceToPodsMap[deviceID] = append(deviceToPodsMap[deviceID], podInfo)
		}
	})

	return deviceToPodsMap
}

func (p *PodMapper) toDeviceToPod(
	devicePods *podresourcesapi.ListPodResourcesResponse, deviceInfo deviceinfo.Provider,
) map[string]PodInfo {
	deviceToPodMap := make(map[string]PodInfo)
	metadataCache := make(map[string]PodMetadata) // Cache to avoid duplicate API calls

	slog.Debug("Processing pod resources", "totalPods", len(devicePods.GetPodResources()))

	// Log all resource names found across all pods for debugging
	allResourceNames := make(map[string]bool)
	for _, pod := range devicePods.GetPodResources() {
		for _, container := range pod.GetContainers() {
			for _, device := range container.GetDevices() {
				allResourceNames[device.GetResourceName()] = true
			}
		}
	}
	if len(allResourceNames) > 0 {
		slog.Debug("Found resource names in pod resources", "resourceNames", maps.Keys(allResourceNames))
	} else {
		slog.Debug("No resource names found in any pod resources")
	}

	for _, pod := range devicePods.GetPodResources() {
		slog.Debug("Processing pod",
			"podName", pod.GetName(),
			"namespace", pod.GetNamespace(),
			"totalContainers", len(pod.GetContainers()))

		for _, container := range pod.GetContainers() {
			slog.Debug("Processing container",
				"podName", pod.GetName(),
				"namespace", pod.GetNamespace(),
				"containerName", container.GetName(),
				"totalDevices", len(container.GetDevices()))

			// Add debugging for containers with no devices
			if len(container.GetDevices()) == 0 {
				slog.Debug("Container has no devices allocated",
					"podName", pod.GetName(),
					"namespace", pod.GetNamespace(),
					"containerName", container.GetName())
			}

			podInfo := p.createPodInfo(pod, container, metadataCache)
			slog.Debug("Created pod info",
				"podInfo", fmt.Sprintf("%+v", podInfo),
				"podName", pod.GetName(),
				"namespace", pod.GetNamespace(),
				"containerName", container.GetName())

			for _, device := range container.GetDevices() {
				resourceName := device.GetResourceName()
				slog.Debug("Processing device",
					"podName", pod.GetName(),
					"namespace", pod.GetNamespace(),
					"containerName", container.GetName(),
					"resourceName", resourceName,
					"deviceIds", device.GetDeviceIds())

				if resourceName != appconfig.NvidiaResourceName && !slices.Contains(p.Config.NvidiaResourceNames, resourceName) {
					// Mig resources appear differently than GPU resources
					if !strings.HasPrefix(resourceName, appconfig.NvidiaMigResourcePrefix) {
						slog.Debug("Skipping non-NVIDIA resource",
							"resourceName", resourceName,
							"podName", pod.GetName(),
							"namespace", pod.GetNamespace(),
							"containerName", container.GetName(),
							"resourceName", resourceName,
							"deviceIds", device.GetDeviceIds(),
						)
						continue
					}
				}

				for _, deviceID := range device.GetDeviceIds() {
					slog.Debug("Processing device ID", "deviceID", deviceID,
						"podName", pod.GetName(),
						"namespace", pod.GetNamespace(),
						"containerName", container.GetName(),
						"resourceName", resourceName,
						"deviceIds", device.GetDeviceIds(),
					)

					if strings.HasPrefix(deviceID, appconfig.MIG_UUID_PREFIX) {
						slog.Debug("Processing MIG device", "deviceID", deviceID,
							"podName", pod.GetName(),
							"namespace", pod.GetNamespace(),
							"containerName", container.GetName(),
							"resourceName", resourceName,
							"deviceIds", device.GetDeviceIds(),
						)
						migDevice, err := nvmlprovider.Client().GetMIGDeviceInfoByID(deviceID)
						if err == nil {
							// Check for potential integer overflow before conversion
							if migDevice.GPUInstanceID >= 0 {
								giIdentifier := deviceinfo.GetGPUInstanceIdentifier(deviceInfo, migDevice.ParentUUID,
									uint(migDevice.GPUInstanceID))
								slog.Debug("Mapped MIG device to GPU instance",
									"deviceID", deviceID,
									"giIdentifier", giIdentifier,
									"podName", pod.GetName(),
									"namespace", pod.GetNamespace(),
									"containerName", container.GetName(),
									"resourceName", resourceName,
									"deviceIds", device.GetDeviceIds(),
								)
								deviceToPodMap[giIdentifier] = podInfo
							}
						} else {
							slog.Debug("Failed to get MIG device info",
								"deviceID", deviceID,
								"error", err,
								"podName", pod.GetName(),
								"namespace", pod.GetNamespace(),
								"containerName", container.GetName(),
								"resourceName", resourceName,
								"deviceIds", device.GetDeviceIds(),
							)
						}
						gpuUUID := deviceID[len(appconfig.MIG_UUID_PREFIX):]
						slog.Debug("Mapped MIG device to GPU UUID",
							"deviceID", deviceID,
							"gpuUUID", gpuUUID,
							"podName", pod.GetName(),
							"namespace", pod.GetNamespace(),
							"containerName", container.GetName(),
							"resourceName", resourceName,
							"deviceIds", device.GetDeviceIds(),
						)
						deviceToPodMap[gpuUUID] = podInfo
					} else if gkeMigDeviceIDMatches := gkeMigDeviceIDRegex.FindStringSubmatch(deviceID); gkeMigDeviceIDMatches != nil {
						slog.Debug("Processing GKE MIG device",
							"deviceID", deviceID,
							"matches", gkeMigDeviceIDMatches,
							"podName", pod.GetName(),
							"namespace", pod.GetNamespace(),
							"containerName", container.GetName(),
							"resourceName", resourceName,
							"deviceIds", device.GetDeviceIds(),
						)
						var gpuIndex string
						var gpuInstanceID string
						for groupIdx, group := range gkeMigDeviceIDMatches {
							switch groupIdx {
							case 1:
								gpuIndex = group
							case 2:
								gpuInstanceID = group
							}
						}
						giIdentifier := fmt.Sprintf("%s-%s", gpuIndex, gpuInstanceID)
						slog.Debug("Mapped GKE MIG device",
							"deviceID", deviceID,
							"giIdentifier", giIdentifier,
							"podName", pod.GetName(),
							"namespace", pod.GetNamespace(),
							"containerName", container.GetName(),
							"resourceName", resourceName,
							"deviceIds", device.GetDeviceIds(),
						)
						deviceToPodMap[giIdentifier] = podInfo
					} else if strings.Contains(deviceID, gkeVirtualGPUDeviceIDSeparator) {
						gpuID := strings.Split(deviceID, gkeVirtualGPUDeviceIDSeparator)[0]
						slog.Debug("Mapped GKE virtual GPU device",
							"deviceID", deviceID,
							"gpuID", gpuID,
							"podName", pod.GetName(),
							"namespace", pod.GetNamespace(),
							"containerName", container.GetName(),
							"resourceName", resourceName,
							"deviceIds", device.GetDeviceIds(),
						)
						deviceToPodMap[gpuID] = podInfo
					} else if strings.Contains(deviceID, "::") {
						gpuInstanceID := strings.Split(deviceID, "::")[0]
						slog.Debug("Mapped GPU instance device",
							"deviceID", deviceID,
							"gpuInstanceID", gpuInstanceID,
							"podName", pod.GetName(),
							"namespace", pod.GetNamespace(),
							"containerName", container.GetName(),
							"resourceName", resourceName,
							"deviceIds", device.GetDeviceIds(),
						)
						deviceToPodMap[gpuInstanceID] = podInfo
					}
					// Default mapping between deviceID and pod information
					slog.Debug("Default device mapping",
						"deviceID", deviceID,
						"podName", pod.GetName(),
						"namespace", pod.GetNamespace(),
						"containerName", container.GetName(),
						"resourceName", resourceName,
						"deviceIds", device.GetDeviceIds(),
					)
					deviceToPodMap[deviceID] = podInfo
				}
			}
		}
	}

	slog.Debug("Completed toDeviceToPod transformation",
		"totalMappings", len(deviceToPodMap),
		"deviceToPodMap", fmt.Sprintf("%+v", deviceToPodMap))
	return deviceToPodMap
}

// createPodInfo creates a PodInfo struct with metadata if enabled
func (p *PodMapper) createPodInfo(pod *podresourcesapi.PodResources, container *podresourcesapi.ContainerResources, metadataCache map[string]PodMetadata) PodInfo {
	labels := map[string]string{}
	uid := ""
	cacheKey := pod.GetNamespace() + "/" + pod.GetName()

	// Check if we have cached metadata
	cachedMetadata, hasCache := metadataCache[cacheKey]

	// Determine if we need labels
	needLabels := p.Config.KubernetesEnablePodLabels && (cachedMetadata.Labels == nil)

	// Determine if we need UID
	needUID := p.Config.KubernetesEnablePodUID && cachedMetadata.UID == ""

	// Only make API call if we need something that's not cached
	if needLabels || needUID {
		if podMetadata, err := p.getPodMetadata(pod.GetNamespace(), pod.GetName()); err != nil {
			slog.Warn("Couldn't get pod metadata",
				"pod", pod.GetName(),
				"namespace", pod.GetNamespace(),
				"error", err)
			// Cache empty result to avoid repeated failures, but preserve existing cache data
			if !hasCache {
				metadataCache[cacheKey] = PodMetadata{}
			}
		} else {
			// Update cache with new data, preserving existing data if we didn't fetch it
			if needLabels {
				cachedMetadata.Labels = podMetadata.Labels
			}
			if needUID {
				cachedMetadata.UID = podMetadata.UID
			}
			metadataCache[cacheKey] = cachedMetadata
		}
	}

	// Extract the data we need based on config flags
	if p.Config.KubernetesEnablePodLabels {
		labels = cachedMetadata.Labels
	}
	if p.Config.KubernetesEnablePodUID {
		uid = cachedMetadata.UID
	}

	return PodInfo{
		Name:      pod.GetName(),
		Namespace: pod.GetNamespace(),
		Container: container.GetName(),
		UID:       uid,
		Labels:    labels,
	}
}

// getPodMetadata fetches metadata (labels and UID) from a Kubernetes pod via the API server.
// It sanitizes label names to ensure they are valid for Prometheus metrics.
func (p *PodMapper) getPodMetadata(namespace, podName string) (*PodMetadata, error) {
	if p.Client == nil {
		return nil, fmt.Errorf("kubernetes client is not initialized")
	}

	ctx, cancel := context.WithTimeout(context.Background(), connectionTimeout)
	defer cancel()

	pod, err := p.Client.CoreV1().Pods(namespace).Get(ctx, podName, metav1.GetOptions{})
	if err != nil {
		return nil, err
	}

	// Sanitize label names
	sanitizedLabels := make(map[string]string, len(pod.Labels))
	for k, v := range pod.Labels {
		sanitizedKey := utils.SanitizeLabelName(k)
		sanitizedLabels[sanitizedKey] = v
	}

	return &PodMetadata{
		UID:    string(pod.UID),
		Labels: sanitizedLabels,
	}, nil
}<|MERGE_RESOLUTION|>--- conflicted
+++ resolved
@@ -227,7 +227,6 @@
 						metric.Attributes[oldNamespaceAttribute] = pi.Namespace
 						metric.Attributes[oldContainerAttribute] = pi.Container
 					}
-					metric.Attributes[uidAttribute] = pi.UID
 					if pi.VGPU != "" {
 						metric.Attributes[vgpuAttribute] = pi.VGPU
 					}
@@ -275,19 +274,16 @@
 					metrics[counter][j].Attributes[oldNamespaceAttribute] = podInfo.Namespace
 					metrics[counter][j].Attributes[oldContainerAttribute] = podInfo.Container
 				}
-
-<<<<<<< HEAD
+				metrics[counter][j].Attributes[uidAttribute] = podInfo.UID
 				// Initialize Labels map if it's nil to prevent panic
 				if metrics[counter][j].Labels == nil {
 					metrics[counter][j].Labels = make(map[string]string)
 				}
 
-=======
-				metrics[counter][j].Attributes[uidAttribute] = podInfo.UID
->>>>>>> 69c555a3
 				maps.Copy(metrics[counter][j].Labels, podInfo.Labels)
 			}
 		}
+
 	}
 
 	if p.Config.KubernetesEnableDRA {
